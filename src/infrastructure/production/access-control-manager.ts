import { logger } from '../logging/logger.js';

/**
 * Options for configuring the AccessControlManager.
 *
 * Enabling `defaultAllow` will grant access when no permissions are
 * configured. This weakens the security model and should be enabled only in
 * controlled environments.
 */
export interface AccessControlOptions {
  /** Allow all access when no permissions are registered */
  defaultAllow?: boolean;
}

export class AccessControlManager {
  private readonly accessMap: Map<string, Set<string>> = new Map();
  private readonly defaultAllow: boolean;

  public constructor(options: AccessControlOptions = {}) {
    this.defaultAllow = options.defaultAllow ?? false;
  }

  public grant(userId: string, permission: string): void {
    const perms = this.accessMap.get(userId);
    if (perms) {
      perms.add(permission);
    } else {
      this.accessMap.set(userId, new Set([permission]));
    }
  }

  public checkAccess(userId: string, permission: string): void {
    if (this.accessMap.size === 0) {
<<<<<<< HEAD
      if (this.defaultAllow) {
        return;
      }
      logger.warn(
        `Access denied for user ${userId} attempting ${permission}: no permissions configured`
      );
=======

      logger.warn(
        `Access denied for user ${userId} attempting ${permission}: no permissions configured`
      );


      return; // default allow when no permissions configured

      logger.warn(`Access denied for user ${userId} attempting ${permission}: no permissions configured`);

>>>>>>> 25bc1633
      throw new Error('Access denied: no permissions configured');
    }
    const perms = this.accessMap.get(userId);
    if (!perms?.has(permission)) {
      logger.warn(`Access denied for user ${userId} attempting ${permission}`);
      throw new Error('Access denied');
    }
  }
}<|MERGE_RESOLUTION|>--- conflicted
+++ resolved
@@ -31,14 +31,14 @@
 
   public checkAccess(userId: string, permission: string): void {
     if (this.accessMap.size === 0) {
-<<<<<<< HEAD
+
       if (this.defaultAllow) {
         return;
       }
       logger.warn(
         `Access denied for user ${userId} attempting ${permission}: no permissions configured`
       );
-=======
+
 
       logger.warn(
         `Access denied for user ${userId} attempting ${permission}: no permissions configured`
@@ -49,7 +49,7 @@
 
       logger.warn(`Access denied for user ${userId} attempting ${permission}: no permissions configured`);
 
->>>>>>> 25bc1633
+
       throw new Error('Access denied: no permissions configured');
     }
     const perms = this.accessMap.get(userId);

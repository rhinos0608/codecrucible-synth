use serde::{Deserialize, Serialize};
<<<<<<< HEAD
use std::{collections::HashMap, time::Instant};
use tracing::{info, warn};
use tree_sitter::{Node, Parser, Query, QueryCursor};
use tree_sitter_rust::language as rust_language;
=======
use std::collections::HashMap;
use tracing::{info, warn};
>>>>>>> 3c9e7ac7

#[derive(Debug, Clone, Serialize, Deserialize)]
pub struct CodeAnalysisResult {
    pub metrics: CodeMetrics,
    pub issues: Vec<CodeIssue>,
    pub suggestions: Vec<String>,
    pub complexity_score: f64,
    pub maintainability_score: f64,
}

#[derive(Debug, Clone, Serialize, Deserialize, PartialEq)]
pub struct CodeMetrics {
    pub total_lines: usize,
    pub code_lines: usize,
    pub comment_lines: usize,
    pub blank_lines: usize,
    pub functions: usize,
    pub classes_or_structs: usize,
    pub cyclomatic_complexity: usize,
    pub nesting_depth: usize,
}

#[derive(Debug, Clone, Serialize, Deserialize)]
pub struct CodeIssue {
    pub issue_type: String,
    pub severity: String,
    pub line: Option<usize>,
    pub description: String,
    pub suggestion: Option<String>,
}

pub struct AnalysisTool {
    patterns: HashMap<String, Vec<&'static str>>,
}

impl AnalysisTool {
    pub fn new() -> Self {
        let mut patterns = HashMap::new();

        // Security issues
        patterns.insert(
            "security".to_string(),
            vec![
                "eval(",
                "exec(",
                "system(",
                "shell_exec",
                "setTimeout.*[\"']",
                "innerHTML",
                "document.write",
                "unsafelySetInnerHTML",
            ],
        );

        // Performance issues
        patterns.insert(
            "performance".to_string(),
            vec![
                "document.getElementById",
                "querySelector.*in.*loop",
                "for.*in.*for",
                "while.*true.*break",
                "recursive.*without.*base",
                "O\\(n\\^2\\)",
            ],
        );

        // Code smells
        patterns.insert(
            "code_smell".to_string(),
            vec![
                "god_class",
                "long_method",
                "duplicate_code",
                "magic_number",
                "deep_nesting",
                "long_parameter_list",
            ],
        );

        // Best practices
        patterns.insert(
            "best_practice".to_string(),
            vec![
                "console.log",
                "alert(",
                "confirm(",
                "var ",
                "== ",
                "!= ",
                "catch.*empty",
                "TODO",
                "FIXME",
            ],
        );

        Self { patterns }
    }

    pub async fn analyze_code(&self, code: &str) -> Result<String, Box<dyn std::error::Error>> {
        info!(
            "Starting code analysis for {} characters of code",
            code.len()
        );

        let analysis_result = self.perform_analysis(code).await?;
        let json_result = serde_json::to_string_pretty(&analysis_result)?;

        Ok(json_result)
    }

    async fn perform_analysis(
        &self,
        code: &str,
    ) -> Result<CodeAnalysisResult, Box<dyn std::error::Error>> {
        let metrics = self.calculate_metrics(code);
        let issues = self.detect_issues(code);
        let suggestions = self.generate_suggestions(&metrics, &issues);
        let complexity_score = self.calculate_complexity_score(&metrics, &issues);
        let maintainability_score = self.calculate_maintainability_score(&metrics, &issues);

        Ok(CodeAnalysisResult {
            metrics,
            issues,
            suggestions,
            complexity_score,
            maintainability_score,
        })
    }

    fn calculate_metrics(&self, code: &str) -> CodeMetrics {
        // Benchmark tree-sitter approach
        let start_ts = Instant::now();
        let ts_metrics = self
            .calculate_metrics_tree_sitter(code)
            .unwrap_or_else(|| self.calculate_metrics_regex(code));
        let ts_time = start_ts.elapsed();

        // Benchmark legacy regex approach
        let start_regex = Instant::now();
        let regex_metrics = self.calculate_metrics_regex(code);
        let regex_time = start_regex.elapsed();

        info!(
            "metric collection times - tree-sitter: {:?}, regex: {:?}",
            ts_time, regex_time
        );

        if ts_metrics != regex_metrics {
            warn!(
                "metric discrepancy detected: tree-sitter {:?} vs regex {:?}",
                ts_metrics, regex_metrics
            );
        }

        ts_metrics
    }

    fn calculate_metrics_tree_sitter(&self, code: &str) -> Option<CodeMetrics> {
        let mut parser = Parser::new();
        parser.set_language(rust_language()).ok()?;
        let tree = parser.parse(code, None)?;

        let lines: Vec<&str> = code.lines().collect();
        let total_lines = lines.len();

        let mut code_lines = 0;
        let mut comment_lines = 0;
        let mut blank_lines = 0;
        for line in &lines {
            let trimmed = line.trim();
            if trimmed.is_empty() {
                blank_lines += 1;
            } else if trimmed.starts_with("//")
                || trimmed.starts_with("/*")
                || trimmed.starts_with("*")
            {
                comment_lines += 1;
            } else {
                code_lines += 1;
            }
        }

        let lang = rust_language();

        // Count functions
        let query_fn = Query::new(lang, "(function_item) @fn").ok()?;
        let mut cursor = QueryCursor::new();
        let functions = cursor
            .matches(&query_fn, tree.root_node(), code.as_bytes())
            .count();

        // Count structs/enums
        let query_struct = Query::new(lang, "(struct_item) @s\n(enum_item) @e").ok()?;
        let mut cursor = QueryCursor::new();
        let classes_or_structs = cursor
            .matches(&query_struct, tree.root_node(), code.as_bytes())
            .count();

        // Cyclomatic complexity via control flow nodes
        let query_complex = Query::new(
            lang,
            "(if_expression) @c\n(match_expression) @c\n(for_expression) @c\n(while_expression) @c\n(loop_expression) @c",
        )
        .ok()?;
        let mut cursor = QueryCursor::new();
        let cyclomatic_complexity = 1 + cursor
            .matches(&query_complex, tree.root_node(), code.as_bytes())
            .count();

        // Nesting depth by traversing block nodes
        fn max_depth(node: Node, depth: usize) -> usize {
            let mut max_d = depth;
            let mut child_cursor = node.walk();
            for child in node.children(&mut child_cursor) {
                let child_depth = if child.kind() == "block" {
                    max_depth(child, depth + 1)
                } else {
                    max_depth(child, depth)
                };
                max_d = max_d.max(child_depth);
            }
            max_d
        }
        let nesting_depth = max_depth(tree.root_node(), 0);

        Some(CodeMetrics {
            total_lines,
            code_lines,
            comment_lines,
            blank_lines,
            functions,
            classes_or_structs,
            cyclomatic_complexity,
            nesting_depth,
        })
    }

    fn calculate_metrics_regex(&self, code: &str) -> CodeMetrics {
        let lines: Vec<&str> = code.lines().collect();
        let total_lines = lines.len();

        let mut code_lines = 0;
        let mut comment_lines = 0;
        let mut blank_lines = 0;
        let mut max_nesting = 0;
        let mut current_nesting = 0;

        for line in &lines {
            let trimmed = line.trim();

            if trimmed.is_empty() {
                blank_lines += 1;
            } else if trimmed.starts_with("//")
                || trimmed.starts_with("/*")
                || trimmed.starts_with("*")
            {
                comment_lines += 1;
            } else {
                code_lines += 1;

<<<<<<< HEAD
=======
                // Calculate nesting depth
>>>>>>> 3c9e7ac7
                let open_braces = trimmed.matches('{').count();
                let close_braces = trimmed.matches('}').count();
                current_nesting += open_braces;
                max_nesting = max_nesting.max(current_nesting);
                current_nesting = current_nesting.saturating_sub(close_braces);
            }
        }

<<<<<<< HEAD
        let functions = self.count_functions_regex(code);
        let classes_or_structs = self.count_classes_structs_regex(code);
        let cyclomatic_complexity = self.calculate_cyclomatic_complexity_regex(code);
=======
        let functions = self.count_functions(code);
        let classes_or_structs = self.count_classes_structs(code);
        let cyclomatic_complexity = self.calculate_cyclomatic_complexity(code);
>>>>>>> 3c9e7ac7

        CodeMetrics {
            total_lines,
            code_lines,
            comment_lines,
            blank_lines,
            functions,
            classes_or_structs,
            cyclomatic_complexity,
            nesting_depth: max_nesting,
        }
    }

<<<<<<< HEAD
    fn count_functions_regex(&self, code: &str) -> usize {
=======
    fn count_functions(&self, code: &str) -> usize {
>>>>>>> 3c9e7ac7
        let function_patterns = [
            r"fn\s+\w+",
            r"function\s+\w+",
            r"def\s+\w+",
            r"pub\s+fn\s+\w+",
            r"async\s+fn\s+\w+",
        ];

        let mut count = 0;
        for pattern in function_patterns.iter() {
            if let Ok(regex) = regex::Regex::new(pattern) {
                count += regex.find_iter(code).count();
            }
        }
        count
    }

<<<<<<< HEAD
    fn count_classes_structs_regex(&self, code: &str) -> usize {
=======
    fn count_classes_structs(&self, code: &str) -> usize {
>>>>>>> 3c9e7ac7
        let class_patterns = [
            r"class\s+\w+",
            r"struct\s+\w+",
            r"enum\s+\w+",
            r"interface\s+\w+",
            r"type\s+\w+\s*=",
        ];

        let mut count = 0;
        for pattern in class_patterns.iter() {
            if let Ok(regex) = regex::Regex::new(pattern) {
                count += regex.find_iter(code).count();
            }
        }
        count
    }

<<<<<<< HEAD
    fn calculate_cyclomatic_complexity_regex(&self, code: &str) -> usize {
=======
    fn calculate_cyclomatic_complexity(&self, code: &str) -> usize {
>>>>>>> 3c9e7ac7
        let complexity_patterns = [
            r"\bif\b",
            r"\belse\b",
            r"\bfor\b",
            r"\bwhile\b",
            r"\bmatch\b",
            r"\bswitch\b",
            r"\btry\b",
            r"\bcatch\b",
            r"\?\?",
            r"\?\s*:",
        ];

        let mut complexity = 1; // Base complexity

        for pattern in complexity_patterns.iter() {
            if let Ok(regex) = regex::Regex::new(pattern) {
                complexity += regex.find_iter(code).count();
            }
        }

        complexity
    }

    fn detect_issues(&self, code: &str) -> Vec<CodeIssue> {
        let mut issues = Vec::new();
        let lines: Vec<&str> = code.lines().collect();

        // Check for security issues
        for (line_num, line) in lines.iter().enumerate() {
            for pattern in self.patterns.get("security").unwrap_or(&vec![]) {
                if line.contains(pattern) {
                    issues.push(CodeIssue {
                        issue_type: "Security".to_string(),
                        severity: "High".to_string(),
                        line: Some(line_num + 1),
                        description: format!("Potential security issue: {}", pattern),
                        suggestion: Some("Review for security implications".to_string()),
                    });
                }
            }

            // Check for best practice violations
            for pattern in self.patterns.get("best_practice").unwrap_or(&vec![]) {
                if line.contains(pattern) {
                    let severity = match *pattern {
                        "console.log" | "TODO" | "FIXME" => "Low",
                        "var " | "== " => "Medium",
                        _ => "Low",
                    };

                    issues.push(CodeIssue {
                        issue_type: "Best Practice".to_string(),
                        severity: severity.to_string(),
                        line: Some(line_num + 1),
                        description: format!("Best practice violation: {}", pattern),
                        suggestion: Some(self.get_suggestion_for_pattern(pattern)),
                    });
                }
            }

            // Check for performance issues
            if line.len() > 120 {
                issues.push(CodeIssue {
                    issue_type: "Style".to_string(),
                    severity: "Low".to_string(),
                    line: Some(line_num + 1),
                    description: "Line too long".to_string(),
                    suggestion: Some("Consider breaking into multiple lines".to_string()),
                });
            }
        }

        // Check for overall code structure issues
        if lines.len() > 500 {
            issues.push(CodeIssue {
                issue_type: "Structure".to_string(),
                severity: "Medium".to_string(),
                line: None,
                description: "File is very large".to_string(),
                suggestion: Some("Consider breaking into smaller modules".to_string()),
            });
        }

        issues
    }

    fn get_suggestion_for_pattern(&self, pattern: &str) -> String {
        match pattern {
            "console.log" => "Use proper logging instead of console.log".to_string(),
            "var " => "Use 'let' or 'const' instead of 'var'".to_string(),
            "== " => "Use '===' for strict equality".to_string(),
            "!= " => "Use '!==' for strict inequality".to_string(),
            "TODO" => "Resolve TODO comment".to_string(),
            "FIXME" => "Address FIXME comment".to_string(),
            _ => "Review and fix this issue".to_string(),
        }
    }

    fn generate_suggestions(&self, metrics: &CodeMetrics, issues: &Vec<CodeIssue>) -> Vec<String> {
        let mut suggestions = Vec::new();

        if metrics.cyclomatic_complexity > 10 {
            suggestions.push("Consider reducing complexity by breaking down functions".to_string());
        }

        if metrics.nesting_depth > 4 {
            suggestions.push("Reduce nesting depth for better readability".to_string());
        }

<<<<<<< HEAD
            && metrics.comment_lines as f64 / metrics.code_lines as f64 < 0.1
=======
        if metrics.code_lines > 0
            && (metrics.comment_lines as f64 / metrics.code_lines as f64) < 0.1
>>>>>>> 3c9e7ac7
        {
            suggestions.push("Add more comments to improve code documentation".to_string());
        }

        if issues.iter().any(|i| i.severity == "High") {
            suggestions.push("Address high-severity issues immediately".to_string());
        }

        if metrics.functions == 0 && metrics.code_lines > 20 {
            suggestions.push("Consider organizing code into functions".to_string());
        }

        suggestions
    }

    fn calculate_complexity_score(&self, metrics: &CodeMetrics, issues: &Vec<CodeIssue>) -> f64 {
        let mut score = 100.0;

        // Penalize high cyclomatic complexity
        if metrics.cyclomatic_complexity > 15 {
            score -= 30.0;
        } else if metrics.cyclomatic_complexity > 10 {
            score -= 15.0;
        }

        // Penalize deep nesting
        if metrics.nesting_depth > 5 {
            score -= 20.0;
        } else if metrics.nesting_depth > 3 {
            score -= 10.0;
        }

        // Penalize high-severity issues
        let high_severity_count = issues.iter().filter(|i| i.severity == "High").count();
        score -= high_severity_count as f64 * 15.0;

        score.max(0.0)
    }

    fn calculate_maintainability_score(
        &self,
        metrics: &CodeMetrics,
        issues: &Vec<CodeIssue>,
    ) -> f64 {
        let mut score = 100.0;

        // Factor in comment ratio
        let comment_ratio = if metrics.code_lines > 0 {
            metrics.comment_lines as f64 / metrics.code_lines as f64
        } else {
            0.0
        };

        if comment_ratio < 0.1 {
            score -= 20.0;
        } else if comment_ratio > 0.3 {
            score += 10.0;
        }

        // Factor in issues
        let medium_issues = issues.iter().filter(|i| i.severity == "Medium").count();
        let low_issues = issues.iter().filter(|i| i.severity == "Low").count();

        score -= medium_issues as f64 * 5.0;
        score -= low_issues as f64 * 2.0;

        // Factor in code organization
        if metrics.functions > 0 {
            let avg_lines_per_function = metrics.code_lines / metrics.functions;
            if avg_lines_per_function > 50 {
                score -= 15.0;
            }
        }

        score.max(0.0)
    }
}

impl Default for AnalysisTool {
    fn default() -> Self {
        Self::new()
    }
}<|MERGE_RESOLUTION|>--- conflicted
+++ resolved
@@ -1,13 +1,13 @@
 use serde::{Deserialize, Serialize};
-<<<<<<< HEAD
+
 use std::{collections::HashMap, time::Instant};
 use tracing::{info, warn};
 use tree_sitter::{Node, Parser, Query, QueryCursor};
 use tree_sitter_rust::language as rust_language;
-=======
+
 use std::collections::HashMap;
 use tracing::{info, warn};
->>>>>>> 3c9e7ac7
+
 
 #[derive(Debug, Clone, Serialize, Deserialize)]
 pub struct CodeAnalysisResult {
@@ -174,6 +174,7 @@
         let lines: Vec<&str> = code.lines().collect();
         let total_lines = lines.len();
 
+
         let mut code_lines = 0;
         let mut comment_lines = 0;
         let mut blank_lines = 0;
@@ -250,6 +251,8 @@
         let lines: Vec<&str> = code.lines().collect();
         let total_lines = lines.len();
 
+
+
         let mut code_lines = 0;
         let mut comment_lines = 0;
         let mut blank_lines = 0;
@@ -269,10 +272,10 @@
             } else {
                 code_lines += 1;
 
-<<<<<<< HEAD
-=======
+
+
                 // Calculate nesting depth
->>>>>>> 3c9e7ac7
+
                 let open_braces = trimmed.matches('{').count();
                 let close_braces = trimmed.matches('}').count();
                 current_nesting += open_braces;
@@ -281,15 +284,15 @@
             }
         }
 
-<<<<<<< HEAD
+
         let functions = self.count_functions_regex(code);
         let classes_or_structs = self.count_classes_structs_regex(code);
         let cyclomatic_complexity = self.calculate_cyclomatic_complexity_regex(code);
-=======
+
         let functions = self.count_functions(code);
         let classes_or_structs = self.count_classes_structs(code);
         let cyclomatic_complexity = self.calculate_cyclomatic_complexity(code);
->>>>>>> 3c9e7ac7
+
 
         CodeMetrics {
             total_lines,
@@ -303,11 +306,11 @@
         }
     }
 
-<<<<<<< HEAD
+
     fn count_functions_regex(&self, code: &str) -> usize {
-=======
+
     fn count_functions(&self, code: &str) -> usize {
->>>>>>> 3c9e7ac7
+
         let function_patterns = [
             r"fn\s+\w+",
             r"function\s+\w+",
@@ -325,11 +328,11 @@
         count
     }
 
-<<<<<<< HEAD
+
     fn count_classes_structs_regex(&self, code: &str) -> usize {
-=======
+
     fn count_classes_structs(&self, code: &str) -> usize {
->>>>>>> 3c9e7ac7
+
         let class_patterns = [
             r"class\s+\w+",
             r"struct\s+\w+",
@@ -347,11 +350,11 @@
         count
     }
 
-<<<<<<< HEAD
+
     fn calculate_cyclomatic_complexity_regex(&self, code: &str) -> usize {
-=======
+
     fn calculate_cyclomatic_complexity(&self, code: &str) -> usize {
->>>>>>> 3c9e7ac7
+
         let complexity_patterns = [
             r"\bif\b",
             r"\belse\b",
@@ -462,12 +465,12 @@
             suggestions.push("Reduce nesting depth for better readability".to_string());
         }
 
-<<<<<<< HEAD
+
             && metrics.comment_lines as f64 / metrics.code_lines as f64 < 0.1
-=======
+
         if metrics.code_lines > 0
             && (metrics.comment_lines as f64 / metrics.code_lines as f64) < 0.1
->>>>>>> 3c9e7ac7
+
         {
             suggestions.push("Add more comments to improve code documentation".to_string());
         }

import { EventEmitter } from 'events';
import { performance } from 'perf_hooks';
import { logger } from '../logging/logger.js';
import type { ProductionHardeningConfig, ProductionStats } from './hardening-types.js';
import { SecurityEnforcer } from './security-enforcer.js';

function deepMerge<T extends Record<string, any>>(base: T, override: Partial<T>): T {
  const result: Record<string, any> = { ...base };
  for (const key of Object.keys(override)) {
    const baseVal = base[key as keyof T];
    const overrideVal = override[key as keyof Partial<T>];
    if (
      baseVal &&
      overrideVal &&
      typeof baseVal === 'object' &&
      typeof overrideVal === 'object' &&
      !Array.isArray(baseVal) &&
      !Array.isArray(overrideVal)
    ) {
      result[key] = deepMerge(baseVal, overrideVal);
    } else if (overrideVal !== undefined) {
      result[key] = overrideVal;
    }
  }
  return result as T;
}

const defaultConfig: ProductionHardeningConfig = {
  security: {
    rateLimiting: { enabled: true, requestsPerMinute: 60, burstLimit: 10, banDuration: 60 },
    inputValidation: {
      enabled: true,
      maxInputSize: 1024,
      sanitizeInputs: true,
      blockSuspiciousPatterns: true,
    },
    auditLogging: {
      enabled: true,
      auditAllOperations: true,
      sensitiveDataRedaction: true,
      logRetentionDays: 30,
    },
  },
};

export interface ExecuteOptions {
  securityContext?: { userId: string; action: string; input?: unknown };
  timeout?: number;
  priority?: string;
  resourceRequirements?: Record<string, unknown>;
  metadata?: Record<string, unknown>;
}

export class ProductionHardeningSystem extends EventEmitter {
  private static instance: ProductionHardeningSystem | null = null;
  private readonly security: SecurityEnforcer;
  private readonly stats: ProductionStats = {
    uptime: 0,
    totalOperations: 0,
    successRate: 0,
    averageResponseTime: 0,
    resourceUsage: {
      memory: { current: 0, peak: 0, utilizationPercent: 0 },
    },
  };
  private readonly start = Date.now();
  private alerts: string[] = [];
  private successfulOperations = 0;

  private constructor(private readonly config: ProductionHardeningConfig) {
    super();
    this.security = new SecurityEnforcer(config.security);
  }

  public static getInstance(
    config: Partial<ProductionHardeningConfig> = {}
  ): ProductionHardeningSystem {
    if (!this.instance) {
<<<<<<< HEAD
      this.instance = new ProductionHardeningSystem(deepMerge(defaultConfig, config));
=======
      const merged: ProductionHardeningConfig = {
        security: {
          rateLimiting: {
            ...defaultConfig.security.rateLimiting,
            ...(config.security?.rateLimiting ?? {}),
          },
          inputValidation: {
            ...defaultConfig.security.inputValidation,
            ...(config.security?.inputValidation ?? {}),
          },
          auditLogging: {
            ...defaultConfig.security.auditLogging,
            ...(config.security?.auditLogging ?? {}),
          },
        },
      };
      this.instance = new ProductionHardeningSystem(merged);
>>>>>>> eb536faa
    }
    return this.instance;
  }

  public async initialize(): Promise<void> {
    await this.security.initialize();
    logger.info('🔒 Production hardening system initialized');
  }

  public async executeWithHardening<T>(
    operationId: string,
    operation: () => Promise<T>,
    options: ExecuteOptions = {}
  ): Promise<T> {
    const start = performance.now();
    try {
      await this.security.enforce({
        userId: options.securityContext?.userId,
        action: options.securityContext?.action || operationId,
        metadata: { input: options.securityContext?.input },
      });
      const result = await operation();
      this.recordSuccess(performance.now() - start);
      return result;
    } catch (error) {
      await this.security.handleFailure(operationId, error as Error);
      this.recordFailure(performance.now() - start);
      throw error;
    }
  }

  private recordSuccess(duration: number): void {
    this.stats.totalOperations++;
    this.successfulOperations++;
    const n = this.stats.totalOperations;
    this.stats.averageResponseTime = (this.stats.averageResponseTime * (n - 1) + duration) / n;
<<<<<<< HEAD
    this.stats.successRate = (this.successfulOperations / n) * 100;
=======
    this.stats.successRate = (this.stats.successRate * (n - 1) + 100) / n;
>>>>>>> eb536faa
  }

  private recordFailure(duration: number): void {
    this.stats.totalOperations++;
    const n = this.stats.totalOperations;
    this.stats.averageResponseTime = (this.stats.averageResponseTime * (n - 1) + duration) / n;
    this.stats.successRate = (this.successfulOperations / n) * 100;
  }

  public async triggerEmergencyMode(reason: string): Promise<void> {
    this.alerts.push(reason);
    await this.security.emergencyLockdown();
    this.emit('emergency:activated', { reason });
  }

  public getProductionStats(): ProductionStats {
    this.stats.uptime = Date.now() - this.start;
    const mem = process.memoryUsage();
    this.stats.resourceUsage.memory = {
      current: mem.heapUsed,
      peak: mem.heapTotal,
      utilizationPercent: (mem.heapUsed / mem.heapTotal) * 100,
    };
    return { ...this.stats };
  }

  public getActiveAlerts(): string[] {
    return [...this.alerts];
  }

  public async shutdown(): Promise<void> {
    await this.security.shutdown();
    logger.info('🛑 Production hardening system shut down');
  }
}

export const productionHardeningSystem = ProductionHardeningSystem.getInstance();<|MERGE_RESOLUTION|>--- conflicted
+++ resolved
@@ -76,9 +76,9 @@
     config: Partial<ProductionHardeningConfig> = {}
   ): ProductionHardeningSystem {
     if (!this.instance) {
-<<<<<<< HEAD
+
       this.instance = new ProductionHardeningSystem(deepMerge(defaultConfig, config));
-=======
+
       const merged: ProductionHardeningConfig = {
         security: {
           rateLimiting: {
@@ -96,7 +96,7 @@
         },
       };
       this.instance = new ProductionHardeningSystem(merged);
->>>>>>> eb536faa
+
     }
     return this.instance;
   }
@@ -133,11 +133,11 @@
     this.successfulOperations++;
     const n = this.stats.totalOperations;
     this.stats.averageResponseTime = (this.stats.averageResponseTime * (n - 1) + duration) / n;
-<<<<<<< HEAD
+
     this.stats.successRate = (this.successfulOperations / n) * 100;
-=======
+
     this.stats.successRate = (this.stats.successRate * (n - 1) + 100) / n;
->>>>>>> eb536faa
+
   }
 
   private recordFailure(duration: number): void {

import { performance } from 'perf_hooks';
import { randomUUID } from 'crypto';
import { EnterpriseSecurityFramework } from '../../../infrastructure/security/enterprise-security-framework.js';
import { ResilientCLIWrapper } from '../../../infrastructure/resilience/resilient-cli-wrapper.js';
import { MetricsCollector } from '../../cli/metrics-collector.js';
import { UseCaseRouter } from '../../cli/use-case-router.js';
import { SessionManager } from '../../cli/session-manager.js';
import { logger } from '../../../infrastructure/logging/unified-logger.js';
import type {
  CLIOperationRequest,
  CLIOperationResponse,
  UnifiedCLIOptions,
} from '../unified-cli-coordinator.js';

interface Dependencies {
  securityFramework: EnterpriseSecurityFramework;
  metricsCollector: MetricsCollector;
  resilientWrapper: ResilientCLIWrapper;
  useCaseRouter: UseCaseRouter;
  sessionManager: SessionManager;
  calculateSystemHealth: () => number;
}

export interface ICLIOrchestrator {
  processOperation(
    request: Readonly<CLIOperationRequest>,
    options: UnifiedCLIOptions
  ): Promise<CLIOperationResponse>;
}

export class CLIOrchestrator implements ICLIOrchestrator {
  public constructor(private readonly deps: Dependencies) {}

  public async processOperation(
    request: Readonly<CLIOperationRequest>,
    options: UnifiedCLIOptions
  ): Promise<CLIOperationResponse> {
    const startTime = performance.now();
    const operationId = request.id || randomUUID();
    const {
      securityFramework,
      metricsCollector,
      resilientWrapper,
      useCaseRouter,
      sessionManager,
      calculateSystemHealth,
    } = this.deps;

    const traceSpan = metricsCollector.startOperation(operationId, request.type, {
      sessionId: request.session?.id,
    });

    try {
      const securityValidation = await securityFramework.validateOperation(
        JSON.stringify(request.input),
        { operationType: request.type, sessionId: request.session?.id }
      );

      if (!securityValidation.allowed) {
        logger.warn(
          `🚫 Security validation failed for operation ${operationId}:`,
          securityValidation.violations
        );

        metricsCollector.recordOperation(
          operationId,
          false,
          `Security validation failed: ${securityValidation.violations.join(', ')}`,
          undefined,
          traceSpan
        );

        return {
          id: operationId,
          success: false,
          error: `Security validation failed: ${securityValidation.violations.join(', ')}`,
          metrics: {
            processingTime: performance.now() - startTime,
            contextConfidence: 0,
            systemHealth: calculateSystemHealth(),
          },
        };
      }

      const resilientResult = await resilientWrapper.executeWithRecovery(
<<<<<<< HEAD
        async () => useCaseRouter.executeOperation(request),
=======
        async () => {
          // Adapt session format to match UseCaseRouter expectations
          const adaptedSession = request.session ? {
            id: request.session.id,
            workingDirectory: request.session.workingDirectory || process.cwd(),
            context: request.session.context || {
              sessionId: request.session.id,
              workingDirectory: request.session.workingDirectory || process.cwd(),
              permissions: ['read', 'write'],
              securityLevel: 'medium' as const,
            },
          } : undefined;

          const routerRequest = {
            ...request,
            input: typeof request.input === 'string' ? request.input : '',
            session: adaptedSession,
          };
          return useCaseRouter.executeOperation(routerRequest);
        },
>>>>>>> 41fdb20b
        {
          name: `CLI-${request.type}`,
          component: 'UnifiedCLICoordinator',
          critical: request.type === 'execute',
        },
        {
          enableGracefulDegradation: options.enableGracefulDegradation,
          retryAttempts: options.retryAttempts,
          timeoutMs: options.timeoutMs,
          fallbackMode: options.fallbackMode,
          errorNotification: options.errorNotification,
        }
      );

      const processingTime = performance.now() - startTime;

      metricsCollector.recordOperation(
        operationId,
        resilientResult.success,
        resilientResult.error,
        { recoveryActions: resilientResult.metrics?.recoveryActions || 0 },
        traceSpan
      );

      if (request.session?.id) {
        sessionManager.updateSessionMetrics(request.session.id, {
          commandsExecuted: 1,
          contextEnhancements: 1,
          errorsRecovered: resilientResult.metrics?.recoveryActions || 0,
          totalProcessingTime: processingTime,
        });
      }

      return {
        id: operationId,
        success: resilientResult.success,
        result: resilientResult.data,
        error: resilientResult.error,
        enhancements: {
          contextAdded: true,
          performanceOptimized: true,
          errorsRecovered: resilientResult.metrics?.recoveryActions || 0,
        },
        metrics: {
          processingTime,
          contextConfidence: 0.8,
          systemHealth: calculateSystemHealth(),
        },
      };
    } catch (error) {
      const processingTime = performance.now() - startTime;

      metricsCollector.recordOperation(
        operationId,
        false,
        (error as Error).message,
        undefined,
        traceSpan
      );

      logger.error(`CLI operation ${operationId} failed:`, error);

      return {
        id: operationId,
        success: false,
        error: (error as Error).message,
        metrics: {
          processingTime,
          contextConfidence: 0,
          systemHealth: calculateSystemHealth(),
        },
      };
    }
  }
}

export default CLIOrchestrator;<|MERGE_RESOLUTION|>--- conflicted
+++ resolved
@@ -83,9 +83,9 @@
       }
 
       const resilientResult = await resilientWrapper.executeWithRecovery(
-<<<<<<< HEAD
+
         async () => useCaseRouter.executeOperation(request),
-=======
+
         async () => {
           // Adapt session format to match UseCaseRouter expectations
           const adaptedSession = request.session ? {
@@ -106,7 +106,7 @@
           };
           return useCaseRouter.executeOperation(routerRequest);
         },
->>>>>>> 41fdb20b
+
         {
           name: `CLI-${request.type}`,
           component: 'UnifiedCLICoordinator',

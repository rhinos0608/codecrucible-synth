--- conflicted
+++ resolved
@@ -439,8 +439,7 @@
   .option('--no-resilience', 'Disable error resilience')
   .action(
     async (
-<<<<<<< HEAD
-=======
+
 
 
       prompt: string[] = [],
@@ -467,7 +466,7 @@
       await runCLI(args, cliOptions, !!options.interactive);
 
 
->>>>>>> 11840ab7
+
       prompt: string[],
       options: {
         interactive?: boolean;
@@ -480,7 +479,7 @@
       }
     ) => {
       const args: string[] = [];
-<<<<<<< HEAD
+
 
       if (options.interactive) {
         args.push('interactive');
@@ -497,7 +496,7 @@
       if (options.noResilience) args.push('--no-resilience');
 
       await main();
-=======
+
 
       if (options.interactive) {
         args.push('interactive');
@@ -518,7 +517,7 @@
 
 
 
->>>>>>> 11840ab7
+
     }
   );
 

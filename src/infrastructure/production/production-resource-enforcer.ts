--- conflicted
+++ resolved
@@ -17,7 +17,7 @@
 
 const DEFAULT_LIMITS: ResourceLimits = {
   memory: {
-<<<<<<< HEAD
+
     hardLimit: 1024,
     softLimit: 768,
     emergencyLimit: 900,
@@ -29,7 +29,7 @@
     maxUsagePercent: 90,
     throttleThreshold: 80,
     measurementWindow: 1000,
-=======
+
     hardLimit: 1_024 * 1_024 * 1_024,
     softLimit: 768 * 1_024 * 1_024,
     emergencyLimit: 1_280 * 1_024 * 1_024,
@@ -41,26 +41,25 @@
     maxUsagePercent: 90,
     throttleThreshold: 75,
     measurementWindow: 1_000,
->>>>>>> 4de68db7
+
     throttleDelay: 100,
     maxConcurrentCpuOps: 4,
   },
   concurrency: {
     maxConcurrentOperations: 10,
-<<<<<<< HEAD
-    maxQueueSize: 100,
+
     operationTimeout: 60000,
-=======
+
     maxQueueSize: 50,
     operationTimeout: 30_000,
->>>>>>> 4de68db7
+
     priorityLevels: 3,
     fairnessEnabled: true,
     starvationPrevention: true,
   },
   network: {
     maxConnections: 100,
-<<<<<<< HEAD
+
     maxBandwidthMbps: 1000,
     connectionTimeout: 30000,
     idleTimeout: 60000,
@@ -72,7 +71,7 @@
     tempFileQuotaMB: 100,
     maxFileSize: 50,
     ioThrottleThreshold: 80,
-=======
+
     maxBandwidthMbps: 1_000,
     connectionTimeout: 30_000,
     idleTimeout: 30_000,
@@ -84,7 +83,7 @@
     tempFileQuotaMB: 1_000,
     maxFileSize: 1_000,
     ioThrottleThreshold: 1_000,
->>>>>>> 4de68db7
+
   },
 };
 

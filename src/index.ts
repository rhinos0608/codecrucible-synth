--- conflicted
+++ resolved
@@ -17,15 +17,14 @@
 // getGlobalEventBus intentionally not imported anymore – event bus is injected via RuntimeContext.
 import { getErrorMessage } from './utils/error-utils.js';
 import { logger } from './infrastructure/logging/logger.js';
-<<<<<<< HEAD
+
 import { Command } from 'commander';
 import { readFile } from 'fs/promises';
 import { fileURLToPath } from 'url';
 import { dirname, join } from 'path';
-=======
+
 import { program } from 'commander';
 import { getVersion } from './utils/version.js';
->>>>>>> e89d88c1
 
 // Export unified architecture components
 export { UnifiedCLI as CLI } from './application/interfaces/unified-cli.js';
@@ -52,7 +51,7 @@
 export type * from './domain/interfaces/event-bus.js';
 export type { CLIOptions, CLIContext } from './application/interfaces/unified-cli.js';
 
-<<<<<<< HEAD
+
 const program = new Command();
 
 // Get package version
@@ -72,8 +71,7 @@
   }
 }
 
-=======
->>>>>>> e89d88c1
+
 /**
  * Initialize the unified system with comprehensive capabilities
  */

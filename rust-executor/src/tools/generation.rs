--- conflicted
+++ resolved
@@ -142,17 +142,17 @@
         }
 
         // Extract parameters
-<<<<<<< HEAD
+
         if let Some(params) = self.extract_parameters(prompt) {
-=======
+
         if let Some(params) = self.extract_params(prompt) {
->>>>>>> 3a159df9
+
             context.insert("params".to_string(), params);
         } else {
             context.insert("params".to_string(), String::new());
         }
 
-<<<<<<< HEAD
+
         // Extract fields
         if let Some(fields) = self.extract_fields(prompt) {
             let fields_code = fields
@@ -188,7 +188,7 @@
             context.insert("module_content".to_string(), content);
         } else {
             context.insert("module_content".to_string(), String::new());
-=======
+
         // Extract struct fields and constructor info
         if let Some(fields) = self.extract_fields(prompt) {
             let field_defs = fields
@@ -219,7 +219,7 @@
                 "field_assignments".to_string(),
                 "// TODO: Assign fields".to_string(),
             );
->>>>>>> 3a159df9
+
         }
 
         context
@@ -248,7 +248,7 @@
         None
     }
 
-<<<<<<< HEAD
+
     fn extract_parameters(&self, prompt: &str) -> Option<String> {
         if let Ok(re) = Regex::new(r"params?:\s*([\w\s:,<>]+)") {
             if let Some(cap) = re.captures(prompt) {
@@ -287,7 +287,7 @@
             }
         }
         None
-=======
+
     fn extract_params(&self, prompt: &str) -> Option<String> {
         // Look for explicit parameter list e.g., fn name(a: i32, b: String)
         if let Ok(regex) = regex::Regex::new(r"fn\s+\w+\s*\(([^)]*)\)") {
@@ -320,7 +320,7 @@
         } else {
             Some(fields)
         }
->>>>>>> 3a159df9
+
     }
 
     fn generate_function(
@@ -360,14 +360,14 @@
             .get("name")
             .cloned()
             .unwrap_or_else(|| "GeneratedStruct".to_string());
-<<<<<<< HEAD
+
         let fields = context.get("fields").cloned().unwrap_or_default();
-=======
+=
         let fields = context
             .get("fields")
             .cloned()
             .unwrap_or_else(|| "// TODO: Add fields".to_string());
->>>>>>> 3a159df9
+
         let constructor_params = context
             .get("constructor_params")
             .cloned()
@@ -375,11 +375,11 @@
         let field_assignments = context
             .get("field_assignments")
             .cloned()
-<<<<<<< HEAD
+
             .unwrap_or_default();
-=======
+
             .unwrap_or_else(|| "// TODO: Assign fields".to_string());
->>>>>>> 3a159df9
+
 
         let code = template
             .replace("{name}", &name)
@@ -403,19 +403,19 @@
             .get("description")
             .cloned()
             .unwrap_or_else(|| "Generated module".to_string());
-<<<<<<< HEAD
+
         let content = context.get("module_content").cloned().unwrap_or_default();
-=======
->>>>>>> 3a159df9
+
+
 
         let code = template
             .replace("{name}", &name)
             .replace("{description}", &description)
-<<<<<<< HEAD
+
             .replace("{content}", &content);
-=======
+
             .replace("{content}", "// TODO: Add module content");
->>>>>>> 3a159df9
+
 
         Ok(code)
     }

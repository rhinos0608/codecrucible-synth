--- conflicted
+++ resolved
@@ -23,16 +23,16 @@
 
   public checkAccess(userId: string, permission: string): void {
     if (this.accessMap.size === 0) {
-<<<<<<< HEAD
+
       logger.warn(
         `Access denied for user ${userId} attempting ${permission}: no permissions configured`
       );
-=======
+
 
       return; // default allow when no permissions configured
 
       logger.warn(`Access denied for user ${userId} attempting ${permission}: no permissions configured`);
->>>>>>> 32614c70
+
       throw new Error('Access denied: no permissions configured');
 
     }

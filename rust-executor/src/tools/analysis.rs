--- conflicted
+++ resolved
@@ -1,10 +1,10 @@
 use serde::{Deserialize, Serialize};
-<<<<<<< HEAD
+
 use std::{collections::HashMap, sync::Mutex, time::Instant};
-=======
+
 
 use std::{collections::HashMap, time::Instant};
->>>>>>> c9849aac
+
 use tracing::{info, warn};
 use tree_sitter::{Node, Parser, Query, QueryCursor};
 use tree_sitter_rust::language as rust_language;
@@ -496,17 +496,17 @@
             suggestions.push("Reduce nesting depth for better readability".to_string());
         }
 
-<<<<<<< HEAD
+
         if metrics.code_lines > 0
             && (metrics.comment_lines as f64 / metrics.code_lines as f64) < 0.1
-=======
+
 
             && metrics.comment_lines as f64 / metrics.code_lines as f64 < 0.1
 
         if metrics.code_lines > 0
             && (metrics.comment_lines as f64 / metrics.code_lines as f64) < 0.1
 
->>>>>>> c9849aac
+
         {
             suggestions.push("Add more comments to improve code documentation".to_string());
         }

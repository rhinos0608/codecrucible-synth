--- conflicted
+++ resolved
@@ -102,7 +102,7 @@
       ctx.state = 'running';
       ctx.startTime = Date.now();
       this.activeOperations.set(ctx.operationId, ctx);
-<<<<<<< HEAD
+
       this.emit('operation-started', ctx.operationId);
       this.updateConcurrencyStats();
       return true;
@@ -112,7 +112,7 @@
       this.operationQueue.push(ctx);
       this.updateConcurrencyStats();
       return true;
-=======
+
       this.emit('operation-start', ctx.operationId);
     } else if (this.operationQueue.length < this.limits.concurrency.maxQueueSize) {
       ctx.state = 'pending';
@@ -130,7 +130,7 @@
         this.recordViolation(violation);
       }
       return;
->>>>>>> a0252b37
+
     }
 
     this.rejectedOperations += 1;
@@ -190,7 +190,7 @@
   }
 
   /**
-<<<<<<< HEAD
+
    * Executes an operation while enforcing concurrency limits.
    *
    * The operation is registered with the enforcer and may execute immediately
@@ -202,7 +202,7 @@
    * @param operationId - Unique identifier for the operation.
    * @param fn - Function to execute once resources are available.
    * @param options - Optional resource requirements, priority, and timeout.
-=======
+
    * Executes a function while enforcing resource constraints.
    *
    * The operation is registered and may be queued if concurrency limits are reached.
@@ -214,7 +214,7 @@
    * @param options Optional execution parameters including resource requirements,
    * priority, and timeout.
    * @throws Error if the operation is rejected by the resource enforcer.
->>>>>>> a0252b37
+
    */
   async executeWithEnforcement<T>(
     operationId: string,
@@ -235,15 +235,15 @@
       state: 'pending',
     };
 
-<<<<<<< HEAD
+
     const accepted = this.registerOperation(ctx);
     if (!accepted) {
       ctx.state = 'rejected';
-=======
+
     this.registerOperation(ctx);
 
     if (ctx.state === 'failed') {
->>>>>>> a0252b37
+
       throw new Error(`Operation ${operationId} rejected due to resource limits`);
     }
 
@@ -251,7 +251,7 @@
       await new Promise<void>((resolve, reject) => {
         const onStart = (id: string): void => {
           if (id === operationId) {
-<<<<<<< HEAD
+
             cleanup();
             resolve();
           }
@@ -265,7 +265,7 @@
         const timeoutId = setTimeout(() => {
           cleanup();
           reject(new Error(`Timeout waiting for operation ${operationId} to start`));
-=======
+
             clearTimeout(timeoutHandle);
             this.off('operation-start', onStart);
             resolve();
@@ -284,7 +284,7 @@
           this.off('operation-start', onStart);
           ctx.state = 'failed';
           reject(new Error(`Operation ${operationId} timed out waiting for start event`));
->>>>>>> a0252b37
+
         }, timeoutMs);
       });
     }
@@ -304,14 +304,14 @@
   /**
    * Triggers an emergency cleanup of all active and queued operations.
    *
-<<<<<<< HEAD
+
    * This method should be called in critical situations where the system is in
    * an unrecoverable state, such as severe resource violations, persistent
    * instability, or when normal operation cannot continue safely.
-=======
+
    * This method should be called in critical situations where the system is in an unrecoverable state,
    * such as severe resource violations, persistent instability, or when normal operation cannot continue safely.
->>>>>>> a0252b37
+
    *
    * The cleanup process involves:
    * - Clearing all active operations.
@@ -321,15 +321,15 @@
    * - Emitting an 'emergency-cleanup' event with the provided reason.
    *
    * Potential side effects:
-<<<<<<< HEAD
+
    * - Abrupt termination of all in-progress and queued operations, which may
    *   result in loss of work or inconsistent state.
    * - Listeners to the 'emergency-cleanup' event should handle any necessary
    *   recovery or alerting.
-=======
+
    * - Abrupt termination of all in-progress and queued operations, which may result in loss of work or inconsistent state.
    * - Listeners to the 'emergency-cleanup' event should handle any necessary recovery or alerting.
->>>>>>> a0252b37
+
    *
    * @param reason - A descriptive reason for triggering the emergency cleanup.
    */
